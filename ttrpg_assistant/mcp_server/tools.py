from fastapi import APIRouter, Depends, HTTPException
from pydantic import BaseModel
from ttrpg_assistant.chromadb_manager.manager import ChromaDataManager
from ttrpg_assistant.embedding_service.embedding import EmbeddingService
from ttrpg_assistant.pdf_parser.parser import PDFParser
from ttrpg_assistant.map_generator.generator import MapGenerator
from ttrpg_assistant.content_packager.packager import ContentPackager
from ttrpg_assistant.search_engine.enhanced_search_service import EnhancedSearchService
<<<<<<< HEAD
from ttrpg_assistant.personality_service.personality_manager import PersonalityManager
from .dependencies import get_chroma_manager, get_embedding_service, get_pdf_parser, get_personality_manager
=======
from .dependencies import get_chroma_manager, get_embedding_service, get_pdf_parser
>>>>>>> b6717181
import numpy as np
from typing import Dict, Any, List, Optional
from ttrpg_assistant.data_models.models import ContentChunk, InitiativeEntry, MonsterState, SourceType, MapGenerationInput
import json

router = APIRouter()

class SearchInput(BaseModel):
    query: str
    rulebook: str = None
    source_type: SourceType = None
    content_type: str = None
    max_results: int = 5
    use_hybrid: bool = True
    context: Optional[Dict[str, Any]] = None

class QuerySuggestionResponse(BaseModel):
    original_query: str
    suggested_query: str
    confidence: float
    suggestion_type: str
    explanation: str

class ManageCampaignInput(BaseModel):
    action: str
    campaign_id: str
    data_type: str = None
    data_id: str = None
    data: Dict[str, Any] = None

class AddSourceInput(BaseModel):
    pdf_path: str
    rulebook_name: str
    system: str
    source_type: SourceType = SourceType.RULEBOOK

class GetRulebookPersonalityInput(BaseModel):
    rulebook_name: str

class GetCharacterCreationRulesInput(BaseModel):
    rulebook_name: str

class GenerateBackstoryInput(BaseModel):
    rulebook_name: str
    character_details: Dict[str, Any]
    player_params: str = None
    flavor_sources: List[str] = []

class GenerateNPCInput(BaseModel):
    rulebook_name: str
    player_level: int
    npc_description: str
    flavor_sources: List[str] = []

class ManageSessionInput(BaseModel):
    action: str
    campaign_id: str
    session_id: str
    data: Dict[str, Any] = None

class CreateContentPackInput(BaseModel):
    source_name: str
    output_path: str

class InstallContentPackInput(BaseModel):
    pack_path: str

class QuickSearchInput(BaseModel):
    query: str
    max_results: int = 3

class QueryCompletionInput(BaseModel):
    partial_query: str
    limit: int = 5

class SearchExplanationInput(BaseModel):
    query: str
    result_ids: List[str] = []

<<<<<<< HEAD
class ManagePersonalityInput(BaseModel):
    action: str  # "get", "list", "summary", "vernacular", "compare", "stats"
    system_name: str = None
    systems: List[str] = []

=======
>>>>>>> b6717181

@router.post("/search")
async def search(
    input: SearchInput,
    chroma_manager: ChromaDataManager = Depends(get_chroma_manager),
<<<<<<< HEAD
    embedding_service: EmbeddingService = Depends(get_embedding_service),
    personality_manager: PersonalityManager = Depends(get_personality_manager)
=======
    embedding_service: EmbeddingService = Depends(get_embedding_service)
>>>>>>> b6717181
):
    # Initialize enhanced search service
    search_service = EnhancedSearchService(chroma_manager, embedding_service)
    
    # Perform enhanced search
    results, suggestions = await search_service.search(
        query=input.query,
        rulebook=input.rulebook,
        source_type=input.source_type,
        content_type=input.content_type,
        max_results=input.max_results,
        context=input.context,
        use_hybrid=input.use_hybrid
    )
    
    # Convert suggestions to response format
    suggestion_responses = [
        QuerySuggestionResponse(
            original_query=s.original_query,
            suggested_query=s.suggested_query,
            confidence=s.confidence,
            suggestion_type=s.suggestion_type,
            explanation=s.explanation
        ) for s in suggestions
    ]
    
<<<<<<< HEAD
    # Enhance results with personality context if available
    enhanced_results = results
    personality_context = None
    
    if results and hasattr(results[0], 'content_chunk') and results[0].content_chunk:
        system_name = results[0].content_chunk.system
        personality_summary = personality_manager.get_personality_summary(system_name)
        
        if personality_summary:
            personality_context = {
                "system_name": system_name,
                "personality_name": personality_summary.get("personality_name"),
                "tone": personality_summary.get("tone"),
                "perspective": personality_summary.get("perspective"),
                "example_phrases": personality_summary.get("example_phrases", [])[:3]
            }
    
    return {
        "results": enhanced_results,
        "suggestions": suggestion_responses,
        "personality_context": personality_context,
        "search_stats": {
            "total_results": len(results),
            "has_suggestions": len(suggestions) > 0,
            "search_type": "hybrid" if input.use_hybrid else "semantic",
            "personality_enhanced": personality_context is not None
=======
    return {
        "results": results,
        "suggestions": suggestion_responses,
        "search_stats": {
            "total_results": len(results),
            "has_suggestions": len(suggestions) > 0,
            "search_type": "hybrid" if input.use_hybrid else "semantic"
>>>>>>> b6717181
        }
    }

@router.post("/manage_campaign")
async def manage_campaign(
    input: ManageCampaignInput,
    chroma_manager: ChromaDataManager = Depends(get_chroma_manager)
):
    if input.action == "create":
        if not input.data or not input.data_type:
            raise HTTPException(status_code=400, detail="Data and data_type are required for create action")
        data_id = chroma_manager.store_campaign_data(input.campaign_id, input.data_type, input.data)
        return {"status": "success", "data_id": data_id}
    
    elif input.action == "read":
        results = chroma_manager.get_campaign_data(input.campaign_id, input.data_type, input.data_id)
        return {"results": results}

    elif input.action == "update":
        if not input.data_id or not input.data or not input.data_type:
            raise HTTPException(status_code=400, detail="Data ID, data, and data_type are required for update action")
        success = chroma_manager.update_campaign_data(input.campaign_id, input.data_type, input.data_id, input.data)
        if not success:
            raise HTTPException(status_code=404, detail="Data not found")
        return {"status": "success"}

    elif input.action == "delete":
        if not input.data_id or not input.data_type:
            raise HTTPException(status_code=400, detail="Data ID and data_type are required for delete action")
        success = chroma_manager.delete_campaign_data(input.campaign_id, input.data_type, input.data_id)
        if not success:
            raise HTTPException(status_code=404, detail="Data not found")
        return {"status": "success"}

    elif input.action == "export":
        data = chroma_manager.export_campaign_data(input.campaign_id)
        return {"data": data}

    elif input.action == "import":
        if not input.data:
            raise HTTPException(status_code=400, detail="Data is required for import action")
        chroma_manager.import_campaign_data(input.campaign_id, input.data)
        return {"status": "success"}
        
    else:
        raise HTTPException(status_code=400, detail="Invalid action")

@router.post("/add_source")
async def add_source(
    input: AddSourceInput,
    chroma_manager: ChromaDataManager = Depends(get_chroma_manager),
<<<<<<< HEAD
    pdf_parser: PDFParser = Depends(get_pdf_parser),
    personality_manager: PersonalityManager = Depends(get_personality_manager)
=======
    pdf_parser: PDFParser = Depends(get_pdf_parser)
>>>>>>> b6717181
):
    # Use enhanced PDF parsing with adaptive learning
    chunks_data = pdf_parser.create_chunks(
        input.pdf_path, 
        rulebook_name=input.rulebook_name,
        system=input.system,
        source_type=input.source_type.value if hasattr(input.source_type, 'value') else str(input.source_type)
    )
    
    content_chunks = [
        ContentChunk(
            id=chunk['id'],
            rulebook=input.rulebook_name,
            system=input.system,
            source_type=input.source_type,
            # Use enhanced content type from adaptive processing if available
            content_type=chunk.get('content_type', 'text'),
            title=chunk['section']['title'] if chunk.get('section') and chunk['section'] else chunk.get('title', ''),
            content=chunk['text'],
            page_number=chunk['page_number'],
            section_path=chunk['section']['path'] if chunk.get('section') and chunk['section'] else [],
            embedding=b"",
            # Include enhanced metadata from adaptive processing
            metadata=chunk.get('metadata', {})
        ) for chunk in chunks_data
    ]
    
    chroma_manager.store_rulebook_content("rulebook_index", content_chunks)

<<<<<<< HEAD
    # Extract and store personality profile
    personality = personality_manager.extract_and_store_personality(content_chunks, input.system)
    
    # Get adaptive learning statistics if available
    stats = pdf_parser.get_adaptive_statistics(input.system)
    stats_message = ""
    if "error" not in stats:
        pattern_count = sum(stats.get('pattern_stats', {}).get(ct, {}).get('total_patterns', 0) 
                          for ct in stats.get('pattern_stats', {}))
        if pattern_count > 0:
            stats_message = f" Learned {pattern_count} content patterns."
    
    # Add personality information to success message
    personality_message = ""
    if personality:
        personality_message = f" Personality '{personality.personality_name}' extracted with {len(personality.vernacular_patterns)} vernacular terms."
    
    return {"status": "success", "message": f"Source '{input.rulebook_name}' added successfully.{stats_message}{personality_message}"}
=======
    personality_text = pdf_parser.extract_personality_text(input.pdf_path)
    chroma_manager.store_rulebook_personality(input.rulebook_name, personality_text)
    
    # Get adaptive learning statistics if available
    stats = pdf_parser.get_adaptive_statistics(input.system)
    stats_message = ""
    if "error" not in stats:
        pattern_count = sum(stats.get('pattern_stats', {}).get(ct, {}).get('total_patterns', 0) 
                          for ct in stats.get('pattern_stats', {}))
        if pattern_count > 0:
            stats_message = f" Learned {pattern_count} content patterns."
    
    return {"status": "success", "message": f"Source '{input.rulebook_name}' added successfully.{stats_message}"}
>>>>>>> b6717181

@router.post("/get_rulebook_personality")
async def get_rulebook_personality(
    input: GetRulebookPersonalityInput,
<<<<<<< HEAD
    personality_manager: PersonalityManager = Depends(get_personality_manager)
):
    personality = personality_manager.get_personality(input.rulebook_name)
=======
    chroma_manager: ChromaDataManager = Depends(get_chroma_manager)
):
    personality = chroma_manager.get_rulebook_personality(input.rulebook_name)
>>>>>>> b6717181
    if not personality:
        raise HTTPException(status_code=404, detail="Personality not found for this rulebook.")
    return {"personality": personality.to_dict()}

@router.post("/get_character_creation_rules")
async def get_character_creation_rules(
    input: GetCharacterCreationRulesInput,
    chroma_manager: ChromaDataManager = Depends(get_chroma_manager),
    embedding_service: EmbeddingService = Depends(get_embedding_service)
):
    query = "character creation rules"
    query_embedding = np.array(embedding_service.generate_embedding(query))
    
    results = chroma_manager.vector_search(
        index_name="rulebook_index",
        query_embedding=query_embedding,
        num_results=1,
        filters={"rulebook": input.rulebook_name, "source_type": "rulebook"}
    )
    
    if not results:
        raise HTTPException(status_code=404, detail="Character creation rules not found.")
        
    return {"rules": results[0].content_chunk.content}

@router.post("/generate_backstory")
async def generate_backstory(
    input: GenerateBackstoryInput,
<<<<<<< HEAD
    personality_manager: PersonalityManager = Depends(get_personality_manager)
):
    # Get personality profiles
    personalities = []
    main_personality = personality_manager.get_personality(input.rulebook_name)
    if main_personality:
        personalities.append(main_personality.system_context + " - " + main_personality.description)
    
    for source in input.flavor_sources:
        source_personality = personality_manager.get_personality(source)
        if source_personality:
            personalities.append(source_personality.system_context + " - " + source_personality.description)
=======
    chroma_manager: ChromaDataManager = Depends(get_chroma_manager)
):
    personalities = [chroma_manager.get_rulebook_personality(input.rulebook_name)]
    for source in input.flavor_sources:
        personalities.append(chroma_manager.get_rulebook_personality(source))
>>>>>>> b6717181
    
    backstory = f"This is a generated backstory for a character in {input.rulebook_name}.\n"
    backstory += f"Character details: {input.character_details}\n"
    if input.player_params:
        backstory += f"Player parameters: {input.player_params}\n"
    
    if personalities:
        backstory += f"\n--- Setting Context ---\n" + "\n".join(personalities)
    
    return {"backstory": backstory}

@router.post("/generate_npc")
async def generate_npc(
    input: GenerateNPCInput,
    chroma_manager: ChromaDataManager = Depends(get_chroma_manager),
<<<<<<< HEAD
    embedding_service: EmbeddingService = Depends(get_embedding_service),
    personality_manager: PersonalityManager = Depends(get_personality_manager)
):
    # Get personality profiles
    personalities = []
    main_personality = personality_manager.get_personality(input.rulebook_name)
    if main_personality:
        personalities.append(main_personality.system_context + " - " + main_personality.description)
    
    for source in input.flavor_sources:
        source_personality = personality_manager.get_personality(source)
        if source_personality:
            personalities.append(source_personality.system_context + " - " + source_personality.description)
=======
    embedding_service: EmbeddingService = Depends(get_embedding_service)
):
    personalities = [chroma_manager.get_rulebook_personality(input.rulebook_name)]
    for source in input.flavor_sources:
        personalities.append(chroma_manager.get_rulebook_personality(source))
>>>>>>> b6717181

    query = "monster stat block or non-player character"
    query_embedding = np.array(embedding_service.generate_embedding(query))
    
    examples = chroma_manager.vector_search(
        index_name="rulebook_index",
        query_embedding=query_embedding,
        num_results=3,
        filters={"rulebook": input.rulebook_name, "source_type": "rulebook"}
    )
    
    npc = f"This is a generated NPC for {input.rulebook_name}.\n"
    npc += f"Player level: {input.player_level}\n"
    npc += f"Description: {input.npc_description}\n"
    
    if examples:
        npc += "\n--- Examples from the rulebook ---\n"
        for example in examples:
            npc += f"- {example.content_chunk.title}: {example.content_chunk.content}\n"
    
    if personalities:
        npc += f"\n--- Setting Context ---\n" + "\n".join(personalities)
    
    return {"npc": npc}

@router.post("/manage_session")
async def manage_session(
    input: ManageSessionInput,
    chroma_manager: ChromaDataManager = Depends(get_chroma_manager)
):
    if input.action == "start":
        if chroma_manager.session_exists(input.campaign_id, input.session_id):
            raise HTTPException(status_code=400, detail="Session already exists.")
        
        initial_data = {
            "notes": [],
            "initiative_order": [],
            "monsters": []
        }
        chroma_manager.store_session_data(input.campaign_id, input.session_id, initial_data)
        return {"status": "success", "message": "Session started."}

    # Get existing session data
    session_data = chroma_manager.get_session_data(input.campaign_id, input.session_id)
    if not session_data:
        raise HTTPException(status_code=404, detail="Session not found.")

    notes = session_data.get("notes", [])
    initiative_order = session_data.get("initiative_order", [])
    monsters = session_data.get("monsters", [])

    if input.action == "add_note":
        if not input.data or "note" not in input.data:
            raise HTTPException(status_code=400, detail="Note data is required.")
        notes.append(input.data['note'])
        chroma_manager.update_session_data(input.campaign_id, input.session_id, {
            "notes": notes,
            "initiative_order": initiative_order,
            "monsters": monsters
        })
        return {"status": "success"}

    elif input.action == "set_initiative":
        if not input.data or "order" not in input.data:
            raise HTTPException(status_code=400, detail="Initiative order data is required.")
        initiative_order = [InitiativeEntry(**e).model_dump() for e in input.data['order']]
        chroma_manager.update_session_data(input.campaign_id, input.session_id, {
            "notes": notes,
            "initiative_order": initiative_order,
            "monsters": monsters
        })
        return {"status": "success"}

    elif input.action == "add_monster":
        if not input.data or "monster" not in input.data:
            raise HTTPException(status_code=400, detail="Monster data is required.")
        monster = MonsterState(**input.data['monster'])
        monsters.append(monster.model_dump())
        chroma_manager.update_session_data(input.campaign_id, input.session_id, {
            "notes": notes,
            "initiative_order": initiative_order,
            "monsters": monsters
        })
        return {"status": "success"}

    elif input.action == "update_monster_hp":
        if not input.data or "name" not in input.data or "hp" not in input.data:
            raise HTTPException(status_code=400, detail="Monster name and hp are required.")
        for monster in monsters:
            if monster['name'] == input.data['name']:
                monster['current_hp'] = input.data['hp']
                break
        chroma_manager.update_session_data(input.campaign_id, input.session_id, {
            "notes": notes,
            "initiative_order": initiative_order,
            "monsters": monsters
        })
        return {"status": "success"}

    elif input.action == "get":
        return {
            "notes": notes,
            "initiative_order": initiative_order,
            "monsters": monsters
        }

    else:
        raise HTTPException(status_code=400, detail="Invalid action")

@router.post("/generate_map")
async def generate_map(
    input: MapGenerationInput
):
    map_generator = MapGenerator(input.width, input.height)
    svg_map = map_generator.generate_map(input.map_description)
    return {"map": svg_map}

@router.post("/manage_personality")
async def manage_personality(
    input: ManagePersonalityInput,
    personality_manager: PersonalityManager = Depends(get_personality_manager)
):
    """Manage RPG personality profiles and vernacular"""
    
    if input.action == "get":
        if not input.system_name:
            raise HTTPException(status_code=400, detail="system_name is required for get action")
        
        personality = personality_manager.get_personality(input.system_name)
        if not personality:
            raise HTTPException(status_code=404, detail=f"No personality profile found for {input.system_name}")
        
        return {"personality": personality.to_dict()}
    
    elif input.action == "list":
        personalities = personality_manager.list_personalities()
        return {"personalities": personalities}
    
    elif input.action == "summary":
        if not input.system_name:
            raise HTTPException(status_code=400, detail="system_name is required for summary action")
        
        summary = personality_manager.get_personality_summary(input.system_name)
        if not summary:
            raise HTTPException(status_code=404, detail=f"No personality profile found for {input.system_name}")
        
        return {"summary": summary}
    
    elif input.action == "vernacular":
        if not input.system_name:
            raise HTTPException(status_code=400, detail="system_name is required for vernacular action")
        
        vernacular = personality_manager.get_vernacular_for_system(input.system_name)
        return {
            "system_name": input.system_name,
            "vernacular": vernacular,
            "count": len(vernacular)
        }
    
    elif input.action == "compare":
        if not input.systems or len(input.systems) < 2:
            raise HTTPException(status_code=400, detail="at least 2 systems are required for comparison")
        
        comparison = personality_manager.create_personality_comparison(input.systems)
        return {"comparison": comparison}
    
    elif input.action == "stats":
        stats = personality_manager.get_personality_stats()
        return {"stats": stats}
    
    else:
        raise HTTPException(status_code=400, detail=f"Unknown action: {input.action}")

@router.post("/create_content_pack")
async def create_content_pack(
    input: CreateContentPackInput,
<<<<<<< HEAD
    chroma_manager: ChromaDataManager = Depends(get_chroma_manager),
    personality_manager: PersonalityManager = Depends(get_personality_manager)
=======
    chroma_manager: ChromaDataManager = Depends(get_chroma_manager)
>>>>>>> b6717181
):
    # This is a simplified implementation. A real implementation would need to
    # retrieve the actual chunks for the given source.
    chunks = []
<<<<<<< HEAD
    personality = personality_manager.get_personality(input.source_name)
=======
    personality = chroma_manager.get_rulebook_personality(input.source_name)
>>>>>>> b6717181
    
    packager = ContentPackager()
    packager.create_pack(chunks, personality.to_dict() if personality else None, input.output_path)
    
    return {"status": "success", "message": f"Content pack created at {input.output_path}"}

@router.post("/install_content_pack")
async def install_content_pack(
    input: InstallContentPackInput,
    chroma_manager: ChromaDataManager = Depends(get_chroma_manager)
):
    packager = ContentPackager()
    chunks, personality = packager.load_pack(input.pack_path)
    
    # This is a simplified implementation. A real implementation would need to
    # properly store the chunks and personality.
    
    return {"status": "success", "message": "Content pack installed."}

@router.post("/quick_search")
async def quick_search(
    input: QuickSearchInput,
    chroma_manager: ChromaDataManager = Depends(get_chroma_manager),
    embedding_service: EmbeddingService = Depends(get_embedding_service)
):
    """Quick search without extensive query processing for simple lookups"""
    search_service = EnhancedSearchService(chroma_manager, embedding_service)
    results = await search_service.quick_search(input.query, input.max_results)
    
    return {
        "results": results,
        "query": input.query,
        "search_type": "quick"
    }

@router.post("/suggest_completions")
async def suggest_completions(
    input: QueryCompletionInput,
    chroma_manager: ChromaDataManager = Depends(get_chroma_manager),
    embedding_service: EmbeddingService = Depends(get_embedding_service)
):
    """Get query completion suggestions based on vocabulary"""
    search_service = EnhancedSearchService(chroma_manager, embedding_service)
    completions = await search_service.suggest_completions(input.partial_query, input.limit)
    
    return {
        "completions": completions,
        "partial_query": input.partial_query
    }

@router.post("/explain_search")
async def explain_search(
    input: SearchExplanationInput,
    chroma_manager: ChromaDataManager = Depends(get_chroma_manager),
    embedding_service: EmbeddingService = Depends(get_embedding_service)
):
    """Get explanation of why certain search results were returned"""
    search_service = EnhancedSearchService(chroma_manager, embedding_service)
    
    # Get results for the query
    results, _ = await search_service.search(input.query, max_results=10)
    
    # Filter to specific result IDs if provided
    if input.result_ids:
        results = [r for r in results if r.content_chunk.id in input.result_ids]
    
    explanation = await search_service.explain_search_results(input.query, results)
    
    return {
        "explanation": explanation,
        "query": input.query
    }

@router.get("/search_stats")
async def get_search_stats(
    chroma_manager: ChromaDataManager = Depends(get_chroma_manager),
    embedding_service: EmbeddingService = Depends(get_embedding_service)
):
    """Get statistics about the search service"""
    search_service = EnhancedSearchService(chroma_manager, embedding_service)
    stats = search_service.get_search_statistics()
    
    return {"stats": stats}<|MERGE_RESOLUTION|>--- conflicted
+++ resolved
@@ -6,12 +6,8 @@
 from ttrpg_assistant.map_generator.generator import MapGenerator
 from ttrpg_assistant.content_packager.packager import ContentPackager
 from ttrpg_assistant.search_engine.enhanced_search_service import EnhancedSearchService
-<<<<<<< HEAD
 from ttrpg_assistant.personality_service.personality_manager import PersonalityManager
 from .dependencies import get_chroma_manager, get_embedding_service, get_pdf_parser, get_personality_manager
-=======
-from .dependencies import get_chroma_manager, get_embedding_service, get_pdf_parser
->>>>>>> b6717181
 import numpy as np
 from typing import Dict, Any, List, Optional
 from ttrpg_assistant.data_models.models import ContentChunk, InitiativeEntry, MonsterState, SourceType, MapGenerationInput
@@ -91,25 +87,17 @@
     query: str
     result_ids: List[str] = []
 
-<<<<<<< HEAD
 class ManagePersonalityInput(BaseModel):
     action: str  # "get", "list", "summary", "vernacular", "compare", "stats"
     system_name: str = None
     systems: List[str] = []
 
-=======
->>>>>>> b6717181
-
 @router.post("/search")
 async def search(
     input: SearchInput,
     chroma_manager: ChromaDataManager = Depends(get_chroma_manager),
-<<<<<<< HEAD
     embedding_service: EmbeddingService = Depends(get_embedding_service),
     personality_manager: PersonalityManager = Depends(get_personality_manager)
-=======
-    embedding_service: EmbeddingService = Depends(get_embedding_service)
->>>>>>> b6717181
 ):
     # Initialize enhanced search service
     search_service = EnhancedSearchService(chroma_manager, embedding_service)
@@ -136,7 +124,6 @@
         ) for s in suggestions
     ]
     
-<<<<<<< HEAD
     # Enhance results with personality context if available
     enhanced_results = results
     personality_context = None
@@ -163,15 +150,6 @@
             "has_suggestions": len(suggestions) > 0,
             "search_type": "hybrid" if input.use_hybrid else "semantic",
             "personality_enhanced": personality_context is not None
-=======
-    return {
-        "results": results,
-        "suggestions": suggestion_responses,
-        "search_stats": {
-            "total_results": len(results),
-            "has_suggestions": len(suggestions) > 0,
-            "search_type": "hybrid" if input.use_hybrid else "semantic"
->>>>>>> b6717181
         }
     }
 
@@ -223,12 +201,8 @@
 async def add_source(
     input: AddSourceInput,
     chroma_manager: ChromaDataManager = Depends(get_chroma_manager),
-<<<<<<< HEAD
     pdf_parser: PDFParser = Depends(get_pdf_parser),
     personality_manager: PersonalityManager = Depends(get_personality_manager)
-=======
-    pdf_parser: PDFParser = Depends(get_pdf_parser)
->>>>>>> b6717181
 ):
     # Use enhanced PDF parsing with adaptive learning
     chunks_data = pdf_parser.create_chunks(
@@ -258,7 +232,6 @@
     
     chroma_manager.store_rulebook_content("rulebook_index", content_chunks)
 
-<<<<<<< HEAD
     # Extract and store personality profile
     personality = personality_manager.extract_and_store_personality(content_chunks, input.system)
     
@@ -277,34 +250,13 @@
         personality_message = f" Personality '{personality.personality_name}' extracted with {len(personality.vernacular_patterns)} vernacular terms."
     
     return {"status": "success", "message": f"Source '{input.rulebook_name}' added successfully.{stats_message}{personality_message}"}
-=======
-    personality_text = pdf_parser.extract_personality_text(input.pdf_path)
-    chroma_manager.store_rulebook_personality(input.rulebook_name, personality_text)
-    
-    # Get adaptive learning statistics if available
-    stats = pdf_parser.get_adaptive_statistics(input.system)
-    stats_message = ""
-    if "error" not in stats:
-        pattern_count = sum(stats.get('pattern_stats', {}).get(ct, {}).get('total_patterns', 0) 
-                          for ct in stats.get('pattern_stats', {}))
-        if pattern_count > 0:
-            stats_message = f" Learned {pattern_count} content patterns."
-    
-    return {"status": "success", "message": f"Source '{input.rulebook_name}' added successfully.{stats_message}"}
->>>>>>> b6717181
 
 @router.post("/get_rulebook_personality")
 async def get_rulebook_personality(
     input: GetRulebookPersonalityInput,
-<<<<<<< HEAD
     personality_manager: PersonalityManager = Depends(get_personality_manager)
 ):
     personality = personality_manager.get_personality(input.rulebook_name)
-=======
-    chroma_manager: ChromaDataManager = Depends(get_chroma_manager)
-):
-    personality = chroma_manager.get_rulebook_personality(input.rulebook_name)
->>>>>>> b6717181
     if not personality:
         raise HTTPException(status_code=404, detail="Personality not found for this rulebook.")
     return {"personality": personality.to_dict()}
@@ -333,7 +285,6 @@
 @router.post("/generate_backstory")
 async def generate_backstory(
     input: GenerateBackstoryInput,
-<<<<<<< HEAD
     personality_manager: PersonalityManager = Depends(get_personality_manager)
 ):
     # Get personality profiles
@@ -346,13 +297,6 @@
         source_personality = personality_manager.get_personality(source)
         if source_personality:
             personalities.append(source_personality.system_context + " - " + source_personality.description)
-=======
-    chroma_manager: ChromaDataManager = Depends(get_chroma_manager)
-):
-    personalities = [chroma_manager.get_rulebook_personality(input.rulebook_name)]
-    for source in input.flavor_sources:
-        personalities.append(chroma_manager.get_rulebook_personality(source))
->>>>>>> b6717181
     
     backstory = f"This is a generated backstory for a character in {input.rulebook_name}.\n"
     backstory += f"Character details: {input.character_details}\n"
@@ -368,7 +312,6 @@
 async def generate_npc(
     input: GenerateNPCInput,
     chroma_manager: ChromaDataManager = Depends(get_chroma_manager),
-<<<<<<< HEAD
     embedding_service: EmbeddingService = Depends(get_embedding_service),
     personality_manager: PersonalityManager = Depends(get_personality_manager)
 ):
@@ -382,13 +325,6 @@
         source_personality = personality_manager.get_personality(source)
         if source_personality:
             personalities.append(source_personality.system_context + " - " + source_personality.description)
-=======
-    embedding_service: EmbeddingService = Depends(get_embedding_service)
-):
-    personalities = [chroma_manager.get_rulebook_personality(input.rulebook_name)]
-    for source in input.flavor_sources:
-        personalities.append(chroma_manager.get_rulebook_personality(source))
->>>>>>> b6717181
 
     query = "monster stat block or non-player character"
     query_embedding = np.array(embedding_service.generate_embedding(query))
@@ -565,21 +501,13 @@
 @router.post("/create_content_pack")
 async def create_content_pack(
     input: CreateContentPackInput,
-<<<<<<< HEAD
-    chroma_manager: ChromaDataManager = Depends(get_chroma_manager),
-    personality_manager: PersonalityManager = Depends(get_personality_manager)
-=======
-    chroma_manager: ChromaDataManager = Depends(get_chroma_manager)
->>>>>>> b6717181
+    chroma_manager: ChromaDataManager = Depends(get_chroma_manager),
+    personality_manager: PersonalityManager = Depends(get_personality_manager)
 ):
     # This is a simplified implementation. A real implementation would need to
     # retrieve the actual chunks for the given source.
     chunks = []
-<<<<<<< HEAD
     personality = personality_manager.get_personality(input.source_name)
-=======
-    personality = chroma_manager.get_rulebook_personality(input.source_name)
->>>>>>> b6717181
     
     packager = ContentPackager()
     packager.create_pack(chunks, personality.to_dict() if personality else None, input.output_path)
